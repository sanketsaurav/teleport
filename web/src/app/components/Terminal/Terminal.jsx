--- conflicted
+++ resolved
@@ -209,12 +209,8 @@
   }
 
   .grv-terminal .terminal {
-<<<<<<< HEAD
     background: none;
-    font-family: ${ fonts.mono };
-=======
-    font-family: ${ fonts.mono};
->>>>>>> fb868b3c
+    font-family: ${fonts.mono};
     border: none;
     font-size: inherit;
     line-height: normal;
